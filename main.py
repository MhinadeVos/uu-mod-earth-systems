--- conflicted
+++ resolved
@@ -31,11 +31,8 @@
 from visualisation import plotAVar, plotSeveralVars, plotMarkerFields, basicGridVelocities
 
 # load the setup fn for the chosen model
-<<<<<<< HEAD
 from models.Subduction.setup import initializeModel
-=======
-from models.lithosphereExtension.setup import initializeModel, Parameters
->>>>>>> be251743
+
 
 
 
